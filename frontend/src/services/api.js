const API_BASE_URL = process.env.REACT_APP_API_URL || 'http://localhost:8000/api/v1';

class ApiError extends Error {
	constructor(message, status) {
		super(message);
		this.name = 'ApiError';
		this.status = status;
	}
}

// eslint-disable-next-line no-unused-vars
let authToken = null;

const getAuthHeaders = () => {
	console.log('Getting auth headers, token exists:', !!authToken);
	if (authToken) {
		return {
			'Authorization': `Bearer ${authToken}`,
			'Content-Type': 'application/json',
		};
	}
	return {
		'Content-Type': 'application/json',
	};
};

export const setAuthToken = (token) => {
	console.log('Setting auth token:', token ? 'Token set' : 'Token cleared');
	authToken = token;
};

const handleResponse = async (response) => {
	if (!response.ok) {
		const errorData = await response.json().catch(() => ({ detail: 'An error occurred' }));
		throw new ApiError(errorData.detail || 'An error occurred', response.status);
	}
	return response.json();
};

// Auth API
export const authApi = {
	login: async (email, password) => {
		const response = await fetch(`${API_BASE_URL}/auth/login`, {
			method: 'POST',
			headers: { 'Content-Type': 'application/json' },
			body: JSON.stringify({ email, password }),
		});
		return handleResponse(response);
	},

	register: async (email, password, first_name, last_name) => {
		const response = await fetch(`${API_BASE_URL}/auth/register`, {
			method: 'POST',
			headers: { 'Content-Type': 'application/json' },
			body: JSON.stringify({ email, password, first_name, last_name }),
		});
		return handleResponse(response);
	},

	forgotPassword: async (email) => {
		const response = await fetch(`${API_BASE_URL}/auth/forgot-password`, {
			method: 'POST',
			headers: { 'Content-Type': 'application/json' },
			body: JSON.stringify({ email }),
		});
		return handleResponse(response);
	},

	resetPassword: async (token, new_password) => {
		const response = await fetch(`${API_BASE_URL}/auth/reset-password`, {
			method: 'POST',
			headers: { 'Content-Type': 'application/json' },
			body: JSON.stringify({ token, new_password }),
		});
		return handleResponse(response);
	},

	getProfile: async () => {
		const response = await fetch(`${API_BASE_URL}/auth/profile`, {
			method: 'GET',
			headers: {
				'Content-Type': 'application/json',
				'Authorization': `Bearer ${authToken}`,
			},
		});
		return handleResponse(response);
	},

	googleOAuthToken: async (idToken) => {
		const response = await fetch(`${API_BASE_URL}/auth/oauth/google/token`, {
			method: 'POST',
			headers: { 'Content-Type': 'application/json' },
			body: JSON.stringify({ id_token: idToken }),
		});
		return handleResponse(response);
	},

// Expense API
export const expenseApi = {
	createExpense: async (expense) => {
		const response = await fetch(`${API_BASE_URL}/expenses`, {
			method: 'POST',
			headers: getAuthHeaders(),
			body: JSON.stringify(expense),
		});
		return handleResponse(response);
	},

};

	googleOAuthLogin: async () => {
		const response = await fetch(`${API_BASE_URL}/auth/oauth/google`, {
			method: 'GET',
			headers: { 'Content-Type': 'application/json' },
		});
		return handleResponse(response);
<<<<<<< HEAD
	}
=======
	},
};

// Income API
export const incomeApi = {
	getIncome: async () => {
		const response = await fetch(`${API_BASE_URL}/income`, {
			headers: getAuthHeaders(),
		});
		return handleResponse(response);
	},

	createIncome: async (income) => {
		const response = await fetch(`${API_BASE_URL}/income`, {
			method: 'POST',
			headers: getAuthHeaders(),
			body: JSON.stringify(income),
		});
		return handleResponse(response);
	},
};
>>>>>>> 4713a55f
<|MERGE_RESOLUTION|>--- conflicted
+++ resolved
@@ -114,28 +114,4 @@
 			headers: { 'Content-Type': 'application/json' },
 		});
 		return handleResponse(response);
-<<<<<<< HEAD
-	}
-=======
-	},
-};
-
-// Income API
-export const incomeApi = {
-	getIncome: async () => {
-		const response = await fetch(`${API_BASE_URL}/income`, {
-			headers: getAuthHeaders(),
-		});
-		return handleResponse(response);
-	},
-
-	createIncome: async (income) => {
-		const response = await fetch(`${API_BASE_URL}/income`, {
-			method: 'POST',
-			headers: getAuthHeaders(),
-			body: JSON.stringify(income),
-		});
-		return handleResponse(response);
-	},
-};
->>>>>>> 4713a55f
+	}