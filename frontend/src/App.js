<<<<<<< HEAD
import React from "react";
import { BrowserRouter as Router, Routes, Route } from "react-router-dom";
import Login from "./pages/Login";
import Settings from "./pages/Settings/Settings";
=======
import React, { useEffect } from "react";
import { BrowserRouter as Router, Routes, Route, Navigate } from "react-router-dom";
import { Toaster } from "react-hot-toast";
import Login from "./pages/Auth/Login";
import Register from "./pages/Auth/Register";
import Dashboard from "./pages/Dashboard";
import { useAuthStore } from "./store/authStore";
>>>>>>> efddf890

function App() {
  const { initializeAuth, isAuthenticated } = useAuthStore();

  useEffect(() => {
    initializeAuth();
  }, [initializeAuth]);

  return (
    <Router>
<<<<<<< HEAD
      <Routes>
        <Route path="/login" element={<Login />} />
        <Route
          path="/"
          element={
            <div className="flex items-center justify-center h-screen bg-gray-100">
              <h1 className="text-3xl font-bold text-blue-600">
                Welcome to Budgetly!
              </h1>
            </div>
          }
        />
        <Route path="settings" element={<Settings />} />
      </Routes>
=======
      <div className="App">
        <Toaster
          position="top-right"
          toastOptions={{
            duration: 4000,
            style: {
              background: '#363636',
              color: '#fff',
            },
            success: {
              duration: 3000,
              theme: {
                primary: '#4aed88',
              },
            },
          }}
        />

        <Routes>
          <Route path="/login" element={!isAuthenticated ? <Login /> : <Navigate to="/" />} />
          <Route path="/register" element={!isAuthenticated ? <Register /> : <Navigate to="/" />} />
          <Route
            path="/"
            element={
              isAuthenticated ? (
                <Dashboard />
              ) : (
                <Navigate to="/login" />
              )
            }
          />
        </Routes>
      </div>
>>>>>>> efddf890
    </Router>
  );
}

export default App;<|MERGE_RESOLUTION|>--- conflicted
+++ resolved
@@ -1,9 +1,3 @@
-<<<<<<< HEAD
-import React from "react";
-import { BrowserRouter as Router, Routes, Route } from "react-router-dom";
-import Login from "./pages/Login";
-import Settings from "./pages/Settings/Settings";
-=======
 import React, { useEffect } from "react";
 import { BrowserRouter as Router, Routes, Route, Navigate } from "react-router-dom";
 import { Toaster } from "react-hot-toast";
@@ -11,7 +5,6 @@
 import Register from "./pages/Auth/Register";
 import Dashboard from "./pages/Dashboard";
 import { useAuthStore } from "./store/authStore";
->>>>>>> efddf890
 
 function App() {
   const { initializeAuth, isAuthenticated } = useAuthStore();
@@ -22,22 +15,6 @@
 
   return (
     <Router>
-<<<<<<< HEAD
-      <Routes>
-        <Route path="/login" element={<Login />} />
-        <Route
-          path="/"
-          element={
-            <div className="flex items-center justify-center h-screen bg-gray-100">
-              <h1 className="text-3xl font-bold text-blue-600">
-                Welcome to Budgetly!
-              </h1>
-            </div>
-          }
-        />
-        <Route path="settings" element={<Settings />} />
-      </Routes>
-=======
       <div className="App">
         <Toaster
           position="top-right"
@@ -71,7 +48,6 @@
           />
         </Routes>
       </div>
->>>>>>> efddf890
     </Router>
   );
 }
