--- conflicted
+++ resolved
@@ -1,9 +1,7 @@
 import React, { useState, useEffect } from "react";
 import { useExpenseStore } from "../../store/expenseStore";
-<<<<<<< HEAD
 import { Trash2, Calendar, DollarSign, Camera, Sparkles } from "lucide-react";
 import { useGlobalToast } from "../../contexts/ToastContext";
-=======
 import { useBudgetStore } from "../../store/budgetStore";
 import {
 	Calendar,
@@ -14,7 +12,6 @@
 } from "lucide-react";
 import MainLayout from "../../components/layout/MainLayout";
 import ReceiptUpload from "../../components/ui/ReceiptUpload";
->>>>>>> ad043fd7
 
 const Expenses = () => {
 	const {
@@ -35,11 +32,8 @@
 	});
 
 	const [isGettingSuggestion, setIsGettingSuggestion] = useState(false);
-<<<<<<< HEAD
 	const { success, error } = useGlobalToast();
-=======
 	const [showReceiptUpload, setShowReceiptUpload] = useState(false);
->>>>>>> ad043fd7
 
 	useEffect(() => {
 		fetchExpenses();
@@ -216,7 +210,6 @@
 				</div>
 			</div>
 
-<<<<<<< HEAD
 			{/* Modern Add New Expense Form */}
 			<div className="card">
 				<div className="card-header">
@@ -264,7 +257,6 @@
 									{isGettingSuggestion && (
 										<Sparkles className="h-4 w-4 text-blue-500 animate-pulse" />
 									)}
-=======
 				{/* Receipt Upload Section */}
 				<div className="bg-white shadow rounded-lg">
 					<div className="px-4 py-5 sm:p-6">
@@ -406,7 +398,6 @@
 										className="mt-1 block w-full border border-gray-300 rounded-md px-3 py-2 shadow-sm focus:ring-blue-500 focus:border-blue-500 sm:text-sm"
 										placeholder="Optional notes"
 									/>
->>>>>>> ad043fd7
 								</div>
 							</label>
 							<select
@@ -546,8 +537,6 @@
 							</div>
 						))}
 					</div>
-<<<<<<< HEAD
-=======
 				</div>
 
 				{/* Receipt Upload Modal */}
@@ -557,7 +546,6 @@
 						onExpenseCreated={handleExpenseCreated}
 						onReceiptProcessed={handleReceiptProcessed}
 					/>
->>>>>>> ad043fd7
 				)}
 			</div>
 
